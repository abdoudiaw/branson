--- conflicted
+++ resolved
@@ -43,7 +43,6 @@
   - [CMake 3.9+](https://cmake.org/download/)
   - MPI 3.0+ ([OpenMPI 1.10+](https://www.open-mpi.org/software/ompi/),
     [mpich](http://www.mpich.org), etc.)
-<<<<<<< HEAD
 - Optional dependencies
   - [OpenMP](https://openmp.org) Used for parallelism on an MPI rank, currently just for the
     transport phase. Note that the number of OpenMP threads is taken from the input file and not
@@ -51,16 +50,11 @@
   - [Metis](http://glaros.dtc.umn.edu/gkhome/metis/metis/overview) Used to decompose the mesh, if
     Metis is not found, Branson uses a simple decomposition where cells are divided evenly between
     ranks with x being the fastest index and z being the slowest index
-=======
-- Optional dependencies (better domains in DD mode, visualization)
-  - [Metis](http://glaros.dtc.umn.edu/gkhome/metis/metis/overview)
->>>>>>> cbad15ea
   - [HDF5](https://support.hdfgroup.org/HDF5/)
   - [Silo](http://wci.llnl.gov/simulation/computer-codes/silo)
   - If these tools aren't readily available on your target machine, consider
     using a package manager like [spack](https://github.com/spack/spack) to help
     you install these tools.
-<<<<<<< HEAD
 - There are multiple CMake options:
   - `CMAKE_BUILD_TYPE`, set on the command line with `-DCMAKE_BUILD_TYPE=<Debug|Release>` where the
     default is `Release`.
@@ -68,11 +62,6 @@
     it will default to `ON`
   - `ENABLE_VERBOSE_GPU_TRANSPORT`, set on the command line with
     `DENABLE_VERBOSE_GPU_TRANSPORT=<ON|OFF`, defaults to `OFF`, useful for GPU debugging
-=======
-- There is only one CMake user option right now: `CMAKE_BUILD_TYPE` which can be
-  set on the command line with `-DCMAKE_BUILD_TYPE=<Debug|Release>` and the
-  default is Release.
->>>>>>> cbad15ea
 - If CMake has trouble finding your installed TPLs, you can try
   - appending their locations to `CMAKE_PREFIX_PATH`,
   - Setting helper variables like `HDF5_ROOT` (refer to the
