--- conflicted
+++ resolved
@@ -18,11 +18,8 @@
 #include <stdlib.h>
 #include <string>
 #include <unordered_map>
-<<<<<<< HEAD
 #include <pugixml.hpp>
-=======
 #include <map>
->>>>>>> 98690870
 
 #include "config.h"
 #include "constants.h"
@@ -43,13 +40,7 @@
 class Input {
 public:
   //! Constructor
-<<<<<<< HEAD
-  Input(std::string fileName) {
-=======
-  Input(std::string fileName, const MPI_Types &mpi_types)
-      : using_simple_mesh(false), using_detailed_mesh(false) {
-    using boost::property_tree::ptree;
->>>>>>> 98690870
+  Input(std::string fileName, const MPI_Types &mpi_types) {
     using Constants::ELEMENT;
     using Constants::REFLECT;
     using Constants::VACUUM;
@@ -70,294 +61,9 @@
     using std::endl;
     using std::vector;
 
-    // this is just use to print wanrings for the head node
+    // root rank reads file, prints warnings, and broadcasts to others
     int rank;
     MPI_Comm_rank(MPI_COMM_WORLD, &rank);
-
-<<<<<<< HEAD
-    uint32_t x_key, y_key, z_key, key;
-    // initialize nunmber of divisions in each dimension to zero
-    uint32_t nx_divisions = 0;
-    uint32_t ny_divisions = 0;
-    uint32_t nz_divisions = 0;
-    uint32_t region_ID;
-
-    vector<float> x;
-    vector<float> y;
-    vector<float> z;
-
-    pugi::xml_document doc;
-    pugi::xml_parse_result load_result = doc.load_file(fileName.c_str());
-
-    // error checking
-    if (!load_result) {
-      cout << load_result.description() << endl;
-      cout<<"Improperly formatted xml file" << endl;
-      pugi::xml_node proto_node =
-        doc.child("prototype");
-      cout<<"parsed regions: "<<endl;
-      for (pugi::xml_node_iterator it = proto_node.begin(); it != proto_node.end(); ++it)
-        cout<<it->name()<<endl;
-      exit(EXIT_FAILURE);
-    }
-
-    // check each necessary branch exists and create nodes for each
-    pugi::xml_node settings_node =
-      doc.child("prototype").child("common");
-    pugi::xml_node debug_node =
-      doc.child("prototype").child("debug");
-    pugi::xml_node spatial_node =
-      doc.child("prototype").child("spatial");
-    pugi::xml_node bc_node =
-      doc.child("prototype").child("boundary");
-    pugi::xml_node region_node =
-      doc.child("prototype").child("regions");
-
-    if (!settings_node) {
-      std::cout << "'common' section not found!" << std::endl;
-      exit(EXIT_FAILURE);
-    }
-    if (!spatial_node) {
-      std::cout << "'spatial' section not found!" << std::endl;
-      exit(EXIT_FAILURE);
-    }
-    if (!bc_node) {
-      std::cout << "'boundary' section not found!" << std::endl;
-      exit(EXIT_FAILURE);
-    }
-    if (!region_node) {
-      std::cout << "'regions' section not found!" << std::endl;
-      exit(EXIT_FAILURE);
-    }
-
-    tFinish = settings_node.child("t_stop").text().as_double();
-    dt = settings_node.child("dt_start").text().as_double();
-    tStart = settings_node.child("t_start").text().as_double();
-    tMult =settings_node.child("t_mult").text().as_double(); 
-    dtMax = settings_node.child("dt_max").text().as_double();
-    unsigned long long n_photons_long = settings_node.child("photons").text().as_llong();
-    if (n_photons_long > UINT64_MAX) {
-      cout<<"ERROR: Can't convert "<<n_photons_long;
-      cout<<" to uint64, too large"<<endl;
-      exit(EXIT_FAILURE);
-    }
-    n_photons = static_cast<uint64_t>(n_photons_long); 
-    seed = settings_node.child("seed").text().as_int();
-    grip_size = settings_node.child("grip_size").text().as_int();
-    map_size = settings_node.child("map_size").text().as_int();
-    output_freq = settings_node.child("output_frequency").text().as_int();
-
-    // use particle combing population control
-    std::string tempString = settings_node.child_value("use_combing");
-    if (tempString == "FALSE")
-      use_comb = 0;
-    else if (tempString == "TRUE")
-      use_comb = 1;
-    else {
-      cout<<"\"use_combing\" not found or recognized, defaulting to TRUE"<<endl;
-      use_comb = 1;
-    }
-
-    // write silo flag
-    write_silo = false;
-    tempString = settings_node.child_value("write_silo");
-    if (tempString == "TRUE")
-      write_silo = true;
-
-    // number of particles to run between MPI message checks
-    batch_size = settings_node.child("batch_size").text().as_int(); 
-
-    // preferred number of particles per MPI send
-    particle_message_size =settings_node.child("particle_message_size").text().as_double(); 
-
-    // domain decomposed transport aglorithm
-    tempString = settings_node.child_value("dd_transport_type"); 
-    if (tempString == "CELL_PASS")
-      dd_mode = CELL_PASS;
-    else if (tempString == "CELL_PASS_RMA")
-      dd_mode = CELL_PASS_RMA;
-    else if (tempString == "PARTICLE_PASS")
-      dd_mode = PARTICLE_PASS;
-    else if (tempString == "REPLICATED")
-      dd_mode = REPLICATED;
-    else {
-      if (rank == 0) {
-        cout << "WARNING: Domain decomposition method not recognized... ";
-        cout << "setting to PARTICLE PASSING method" << endl;
-      }
-      dd_mode = PARTICLE_PASS;
-    }
-
-    // domain decomposition method
-    tempString =  settings_node.child_value("mesh_decomposition");
-    if (tempString == "PARMETIS")
-      decomp_mode = PARMETIS;
-    else if (tempString == "CUBE")
-      decomp_mode = CUBE;
-    else {
-      if (rank == 0) {
-        cout << "WARNING: Mesh decomposition method not recognized... ";
-        cout << "setting to PARMETIS method" << endl;
-      }
-      decomp_mode = PARMETIS;
-    }
-    if (dd_mode == REPLICATED) {
-      if (rank == 0) {
-        std::cout << "Replicated transport mode, mesh decomposition method";
-        std::cout << " ignored" << std::endl;
-      }
-    }
-
-    // debug options
-    print_verbose = false;
-    print_mesh_info = false;
-    tempString = debug_node.child_value("print_verbose");
-    if (tempString == "TRUE")
-      print_verbose = true;
-    tempString = debug_node.child_value("print_mesh_info");
-    if (tempString == "TRUE")
-      print_mesh_info = true;
-
-    // spatial inputs
-    for (pugi::xml_node_iterator it = spatial_node.begin(); it != spatial_node.end(); ++it)
-    {
-      std::string name_string = it->name();
-      double d_x_start, d_x_end, d_y_start, d_y_end, d_z_start, d_z_end;
-      uint32_t d_x_cells, d_y_cells, d_z_cells;
-      if (name_string == "x_division") {
-        // x information for this region
-        d_x_start = it->child("x_start").text().as_double();
-        d_x_end = it->child("x_end").text().as_double(); 
-        d_x_cells = it->child("n_x_cells").text().as_int();
-        x_start.push_back(d_x_start);
-        x_end.push_back(d_x_end);
-        n_x_cells.push_back(d_x_cells);
-        nx_divisions++;
-        // push back the master x points for silo
-        for (uint32_t i = 0; i < d_x_cells; ++i)
-          x.push_back(d_x_start + i * (d_x_end - d_x_start) / d_x_cells);
-      }
-
-      if (name_string == "y_division") {
-        // y information for this region
-        d_y_start = it->child("y_start").text().as_double();
-        d_y_end = it->child("y_end").text().as_double();
-        d_y_cells = it->child("n_y_cells").text().as_int();
-        y_start.push_back(d_y_start);
-        y_end.push_back(d_y_end);
-        n_y_cells.push_back(d_y_cells);
-        ny_divisions++;
-        // push back the master y points for silo
-        for (uint32_t i = 0; i < d_y_cells; ++i)
-          y.push_back(d_y_start + i * (d_y_end - d_y_start) / d_y_cells);
-      }
-
-      if (name_string == "z_division") {
-        // z information for this region
-        d_z_start = it->child("z_start").text().as_double();
-        d_z_end = it->child("z_end").text().as_double();
-        d_z_cells = it->child("n_z_cells").text().as_int();
-        z_start.push_back(d_z_start);
-        z_end.push_back(d_z_end);
-        n_z_cells.push_back(d_z_cells);
-        nz_divisions++;
-        // push back the master z points for silo
-        for (uint32_t i = 0; i < d_z_cells; ++i)
-          z.push_back(d_z_start + i * (d_z_end - d_z_start) / d_z_cells);
-      }
-
-      if (name_string == "region_map") {
-        x_key = it->child("x_div_ID").text().as_int();
-        y_key = it->child("y_div_ID").text().as_int();
-        z_key = it->child("z_div_ID").text().as_int();
-        region_ID = it->child("region_ID").text().as_int();
-        // make a unique key using the division ID of x,y and z
-        // this mapping allows for 1000 unique divisions in
-        // each dimension (way too many)
-        key = z_key * 1000000 + y_key * 1000 + x_key;
-        region_map[key] = region_ID;
-      }
-    }
-
-    // read in boundary conditions
-    bool b_error = false;
-    tempString = bc_node.child_value("bc_right");
-    if (tempString == "REFLECT")
-      bc[X_POS] = REFLECT;
-    else if (tempString == "VACUUM")
-      bc[X_POS] = VACUUM;
-    else
-      b_error = true;
-
-    tempString =bc_node.child_value("bc_left"); 
-    if (tempString == "REFLECT")
-      bc[X_NEG] = REFLECT;
-    else if (tempString == "VACUUM")
-      bc[X_NEG] = VACUUM;
-    else
-      b_error = true;
-
-    tempString =bc_node.child_value("bc_up"); 
-    if (tempString == "REFLECT")
-      bc[Y_POS] = REFLECT;
-    else if (tempString == "VACUUM")
-      bc[Y_POS] = VACUUM;
-    else
-      b_error = true;
-
-    tempString = bc_node.child_value("bc_down"); 
-    if (tempString == "REFLECT")
-      bc[Y_NEG] = REFLECT;
-    else if (tempString == "VACUUM")
-      bc[Y_NEG] = VACUUM;
-    else
-      b_error = true;
-
-    tempString = bc_node.child_value("bc_top"); 
-    if (tempString == "REFLECT")
-      bc[Z_POS] = REFLECT;
-    else if (tempString == "VACUUM")
-      bc[Z_POS] = VACUUM;
-    else
-      b_error = true;
-
-    tempString =bc_node.child_value("bc_bottom");  
-    if (tempString == "REFLECT")
-      bc[Z_NEG] = REFLECT;
-    else if (tempString == "VACUUM")
-      bc[Z_NEG] = VACUUM;
-    else
-      b_error = true;
-
-    if (b_error) {
-      cout << "ERROR: Boundary type not reconginzed. Exiting..." << endl;
-      exit(EXIT_FAILURE);
-    }
-    // end boundary node
-
-    // read in region data
-    for (pugi::xml_node_iterator it = region_node.begin(); it != region_node.end(); ++it)
-    {
-      std::string name_string = it->name();
-      if (name_string == "region") {
-        Region temp_region;
-        temp_region.set_ID(it->child("ID").text().as_int());
-        temp_region.set_cV(it->child("CV").text().as_double());
-        temp_region.set_rho(it->child("density").text().as_double());
-        temp_region.set_opac_A(it->child("opacA").text().as_double());
-        temp_region.set_opac_B(it->child("opacB").text().as_double());
-        temp_region.set_opac_C(it->child("opacC").text().as_double());
-        temp_region.set_opac_S(it->child("opacS").text().as_double());
-        temp_region.set_T_e(it->child("initial_T_e").text().as_double());
-        // default T_r to T_e if not specified
-        temp_region.set_T_r(it->child("initial_T_r").text().as_double());
-        // map user defined ID to index in region vector
-        region_ID_to_index[temp_region.get_ID()] = regions.size();
-        // add to list of regions
-        regions.push_back(temp_region);
-      }
-    }
-=======
     if (rank == 0) {
       uint32_t x_key, y_key, z_key, key;
       // initialize nunmber of divisions in each dimension to zero
@@ -370,350 +76,300 @@
       vector<float> y;
       vector<float> z;
 
-      ptree pt;
-      read_xml(fileName, pt);
-      std::string tempString;
-      // traverse pt
-      BOOST_FOREACH (ptree::value_type const &v, pt.get_child("prototype")) {
-        // read in basic problem parameters
-        if (v.first == "common") {
-          tFinish = v.second.get<double>("t_stop");
-          dt = v.second.get<double>("dt_start");
-          tStart = v.second.get<double>("t_start");
-          tMult = v.second.get<double>("t_mult", 1.0);
-          dtMax = v.second.get<double>("dt_max", dt);
-          n_photons = v.second.get<uint64_t>("photons");
-          seed = v.second.get<int>("seed");
-          grip_size = v.second.get<int>("grip_size", 10);
-          map_size = v.second.get<int>("map_size");
-          output_freq = v.second.get<uint32_t>("output_frequency", 1);
-          tempString = v.second.get<std::string>("tilt", std::string("FALSE"));
-          if (tempString == "TRUE")
-            use_tilt = 1;
-          else
-            use_tilt = 0;
-          tempString =
-              v.second.get<std::string>("use_combing", std::string("TRUE"));
-          if (tempString == "TRUE")
-            use_comb = 1;
-          else
-            use_comb = 0;
-
-          // stratified sampling
-          tempString = v.second.get<std::string>("stratified_sampling",
-                                                 std::string("FALSE"));
-          if (tempString == "TRUE")
-            use_strat = true;
-          else
-            use_strat = false;
-
-          // write silo flag
-          tempString =
-              v.second.get<std::string>("write_silo", std::string("FALSE"));
-          if (tempString == "TRUE")
-            write_silo = true;
-          else
-            write_silo = false;
-
-          // number of particles to run between MPI message checks
-          batch_size = v.second.get<uint32_t>("batch_size", 100);
-
-          // preferred number of particles per MPI send
-          particle_message_size =
-              v.second.get<uint32_t>("particle_message_size", 100);
-
-          // domain decomposed transport aglorithm
-          tempString = v.second.get<std::string>("dd_transport_type",
-                                                 std::string("CELL_PASS"));
-          if (tempString == "CELL_PASS")
-            dd_mode = CELL_PASS;
-          else if (tempString == "CELL_PASS_RMA")
-            dd_mode = CELL_PASS_RMA;
-          else if (tempString == "PARTICLE_PASS")
-            dd_mode = PARTICLE_PASS;
-          else if (tempString == "REPLICATED")
-            dd_mode = REPLICATED;
-          else {
-            if (rank == 0) {
-              cout << "WARNING: Domain decomposition method not recognized... ";
-              cout << "setting to PARTICLE PASSING method" << endl;
-            }
-            dd_mode = PARTICLE_PASS;
-          }
-
-          // domain decomposition method
-          tempString = v.second.get<std::string>("mesh_decomposition",
-                                                 std::string("PARMETIS"));
-          if (tempString == "PARMETIS")
-            decomp_mode = PARMETIS;
-          else if (tempString == "CUBE")
-            decomp_mode = CUBE;
-          else {
-            if (rank == 0) {
-              cout << "WARNING: Mesh decomposition method not recognized... ";
-              cout << "setting to PARMETIS method" << endl;
-            }
-            decomp_mode = PARMETIS;
-          }
-          if (dd_mode == REPLICATED) {
-            if (rank == 0) {
-              std::cout << "Replicated transport mode, mesh decomposition method";
-              std::cout << " ignored" << std::endl;
-            }
-          }
-        } // end common
-
-        // read in basic problem parameters
-        else if (v.first == "debug_options") {
-          tempString = v.second.get<std::string>("print_verbose", "FALSE");
-          if (tempString == "TRUE")
-            print_verbose = true;
-          else
-            print_verbose = false;
-          tempString = v.second.get<std::string>("print_mesh_info", "FALSE");
-          if (tempString == "TRUE")
-            print_mesh_info = true;
-          else
-            print_mesh_info = false;
-        } // end common
-
-        // read in detailed spatial information
-        else if (v.first == "spatial") {
-          using_detailed_mesh = true;
-          double d_x_start, d_x_end, d_y_start, d_y_end, d_z_start, d_z_end;
-          uint32_t d_x_cells, d_y_cells, d_z_cells;
-          BOOST_FOREACH (ptree::value_type const &g, v.second) {
-            if (g.first == "x_division") {
-              // x information for this region
-              d_x_start = g.second.get<double>("x_start");
-              d_x_end = g.second.get<double>("x_end");
-              d_x_cells = g.second.get<uint32_t>("n_x_cells");
-              x_start.push_back(d_x_start);
-              x_end.push_back(d_x_end);
-              n_x_cells.push_back(d_x_cells);
-              nx_divisions++;
-              // push back the master x points for silo
-              for (uint32_t i = 0; i < d_x_cells; ++i)
-                x.push_back(d_x_start + i * (d_x_end - d_x_start) / d_x_cells);
-            }
-
-            if (g.first == "y_division") {
-              // y information for this region
-              d_y_start = g.second.get<double>("y_start");
-              d_y_end = g.second.get<double>("y_end");
-              d_y_cells = g.second.get<uint32_t>("n_y_cells");
-              y_start.push_back(d_y_start);
-              y_end.push_back(d_y_end);
-              n_y_cells.push_back(d_y_cells);
-              ny_divisions++;
-              // push back the master y points for silo
-              for (uint32_t i = 0; i < d_y_cells; ++i)
-                y.push_back(d_y_start + i * (d_y_end - d_y_start) / d_y_cells);
-            }
-
-            if (g.first == "z_division") {
-              // z information for this region
-              d_z_start = g.second.get<double>("z_start");
-              d_z_end = g.second.get<double>("z_end");
-              d_z_cells = g.second.get<uint32_t>("n_z_cells");
-              z_start.push_back(d_z_start);
-              z_end.push_back(d_z_end);
-              n_z_cells.push_back(d_z_cells);
-              nz_divisions++;
-              // push back the master z points for silo
-              for (uint32_t i = 0; i < d_z_cells; ++i)
-                z.push_back(d_z_start + i * (d_z_end - d_z_start) / d_z_cells);
-            }
-
-            if (g.first == "region_map") {
-              x_key = (g.second.get<uint32_t>("x_div_ID"));
-              y_key = (g.second.get<uint32_t>("y_div_ID"));
-              z_key = (g.second.get<uint32_t>("z_div_ID"));
-              region_ID = (g.second.get<uint32_t>("region_ID"));
-              // make a unique key using the division ID of x,y and z
-              // this mapping allows for 1000 unique divisions in
-              // each dimension (way too many)
-              key = z_key * 1000000 + y_key * 1000 + x_key;
-              region_map[key] = region_ID;
-            }
-          }
+      pugi::xml_document doc;
+      pugi::xml_parse_result load_result = doc.load_file(fileName.c_str());
+
+      // error checking
+      if (!load_result) {
+        cout << load_result.description() << endl;
+        cout<<"Improperly formatted xml file" << endl;
+        pugi::xml_node proto_node =
+          doc.child("prototype");
+        cout<<"parsed regions: "<<endl;
+        for (pugi::xml_node_iterator it = proto_node.begin(); it != proto_node.end(); ++it)
+          cout<<it->name()<<endl;
+        exit(EXIT_FAILURE);
+      }
+
+      // check each necessary branch exists and create nodes for each
+      pugi::xml_node settings_node =
+        doc.child("prototype").child("common");
+      pugi::xml_node debug_node =
+        doc.child("prototype").child("debug");
+      pugi::xml_node spatial_node =
+        doc.child("prototype").child("spatial");
+      pugi::xml_node bc_node =
+        doc.child("prototype").child("boundary");
+      pugi::xml_node region_node =
+        doc.child("prototype").child("regions");
+
+      if (!settings_node) {
+        std::cout << "'common' section not found!" << std::endl;
+        exit(EXIT_FAILURE);
+      }
+      if (!spatial_node) {
+        std::cout << "'spatial' section not found!" << std::endl;
+        exit(EXIT_FAILURE);
+      }
+      if (!bc_node) {
+        std::cout << "'boundary' section not found!" << std::endl;
+        exit(EXIT_FAILURE);
+      }
+      if (!region_node) {
+        std::cout << "'regions' section not found!" << std::endl;
+        exit(EXIT_FAILURE);
+      }
+
+      tFinish = settings_node.child("t_stop").text().as_double();
+      dt = settings_node.child("dt_start").text().as_double();
+      tStart = settings_node.child("t_start").text().as_double();
+      tMult =settings_node.child("t_mult").text().as_double(); 
+      dtMax = settings_node.child("dt_max").text().as_double();
+      unsigned long long n_photons_long = settings_node.child("photons").text().as_llong();
+      if (n_photons_long > UINT64_MAX) {
+        cout<<"ERROR: Can't convert "<<n_photons_long;
+        cout<<" to uint64, too large"<<endl;
+        exit(EXIT_FAILURE);
+      }
+      n_photons = static_cast<uint64_t>(n_photons_long); 
+      seed = settings_node.child("seed").text().as_int();
+      grip_size = settings_node.child("grip_size").text().as_int();
+      map_size = settings_node.child("map_size").text().as_int();
+      output_freq = settings_node.child("output_frequency").text().as_int();
+
+      // use particle combing population control
+      std::string tempString = settings_node.child_value("use_combing");
+      if (tempString == "FALSE")
+        use_comb = 0;
+      else if (tempString == "TRUE")
+        use_comb = 1;
+      else {
+        cout<<"\"use_combing\" not found or recognized, defaulting to TRUE"<<endl;
+        use_comb = 1;
+      }
+
+      // write silo flag
+      write_silo = false;
+      tempString = settings_node.child_value("write_silo");
+      if (tempString == "TRUE")
+        write_silo = true;
+
+      // use tilting (not currently used)
+      use_tilt = false;
+      tempString = settings_node.child_value("use_tilt");
+      if (tempString == "TRUE")
+        use_tilt = true;
+
+
+      // number of particles to run between MPI message checks
+      batch_size = settings_node.child("batch_size").text().as_int(); 
+
+      // preferred number of particles per MPI send
+      particle_message_size =settings_node.child("particle_message_size").text().as_double(); 
+
+      // domain decomposed transport aglorithm
+      tempString = settings_node.child_value("dd_transport_type"); 
+      if (tempString == "CELL_PASS")
+        dd_mode = CELL_PASS;
+      else if (tempString == "CELL_PASS_RMA")
+        dd_mode = CELL_PASS_RMA;
+      else if (tempString == "PARTICLE_PASS")
+        dd_mode = PARTICLE_PASS;
+      else if (tempString == "REPLICATED")
+        dd_mode = REPLICATED;
+      else {
+        cout << "WARNING: Domain decomposition method not recognized... ";
+        cout << "setting to PARTICLE PASSING method" << endl;
+        dd_mode = PARTICLE_PASS;
+      }
+
+      // domain decomposition method
+      tempString =  settings_node.child_value("mesh_decomposition");
+      if (tempString == "PARMETIS")
+        decomp_mode = PARMETIS;
+      else if (tempString == "CUBE")
+        decomp_mode = CUBE;
+      else {
+        cout << "WARNING: Mesh decomposition method not recognized... ";
+        cout << "setting to PARMETIS method" << endl;
+        decomp_mode = PARMETIS;
+      }
+      if (dd_mode == REPLICATED) {
+        std::cout << "Replicated transport mode, mesh decomposition method";
+        std::cout << " ignored" << std::endl;
+      }
+
+      // debug options
+      print_verbose = false;
+      print_mesh_info = false;
+      tempString = debug_node.child_value("print_verbose");
+      if (tempString == "TRUE")
+        print_verbose = true;
+      tempString = debug_node.child_value("print_mesh_info");
+      if (tempString == "TRUE")
+        print_mesh_info = true;
+
+      // spatial inputs
+      for (pugi::xml_node_iterator it = spatial_node.begin(); it != spatial_node.end(); ++it)
+      {
+        std::string name_string = it->name();
+        double d_x_start, d_x_end, d_y_start, d_y_end, d_z_start, d_z_end;
+        uint32_t d_x_cells, d_y_cells, d_z_cells;
+        if (name_string == "x_division") {
+          // x information for this region
+          d_x_start = it->child("x_start").text().as_double();
+          d_x_end = it->child("x_end").text().as_double(); 
+          d_x_cells = it->child("n_x_cells").text().as_int();
+          x_start.push_back(d_x_start);
+          x_end.push_back(d_x_end);
+          n_x_cells.push_back(d_x_cells);
+          nx_divisions++;
+          // push back the master x points for silo
+          for (uint32_t i = 0; i < d_x_cells; ++i)
+            x.push_back(d_x_start + i * (d_x_end - d_x_start) / d_x_cells);
         }
 
-        // read in simple spatial data
-        else if (v.first == "simple_spatial") {
-          using_simple_mesh = true;
-
-          x_start.push_back(v.second.get<double>("x_start"));
-          x_end.push_back(v.second.get<double>("x_end"));
-          n_x_cells.push_back(v.second.get<uint32_t>("n_x_cells"));
-
-          y_start.push_back(v.second.get<double>("y_start"));
-          y_end.push_back(v.second.get<double>("y_end"));
-          n_y_cells.push_back(v.second.get<uint32_t>("n_y_cells"));
-
-          z_start.push_back(v.second.get<double>("z_start"));
-          z_end.push_back(v.second.get<double>("z_end"));
-          n_z_cells.push_back(v.second.get<uint32_t>("n_z_cells"));
-
-          region_ID = (v.second.get<uint32_t>("region_ID", 0));
-
-          // add spatial information to SILO information
-          for (uint32_t i = 0; i < n_x_cells[0]; ++i)
-            x.push_back(x_start[0] + i * (x_end[0] - x_start[0]) / n_x_cells[0]);
-          for (uint32_t i = 0; i < n_y_cells[0]; ++i)
-            y.push_back(y_start[0] + i * (y_end[0] - y_start[0]) / n_y_cells[0]);
-          for (uint32_t i = 0; i < n_z_cells[0]; ++i)
-            z.push_back(z_start[0] + i * (z_end[0] - z_start[0]) / n_z_cells[0]);
-
-          // map zero key to region_ID
-          region_map[0] = region_ID;
+        if (name_string == "y_division") {
+          // y information for this region
+          d_y_start = it->child("y_start").text().as_double();
+          d_y_end = it->child("y_end").text().as_double();
+          d_y_cells = it->child("n_y_cells").text().as_int();
+          y_start.push_back(d_y_start);
+          y_end.push_back(d_y_end);
+          n_y_cells.push_back(d_y_cells);
+          ny_divisions++;
+          // push back the master y points for silo
+          for (uint32_t i = 0; i < d_y_cells; ++i)
+            y.push_back(d_y_start + i * (d_y_end - d_y_start) / d_y_cells);
         }
 
-        else if (v.first == "boundary") {
-          // read in boundary conditions
-          bool b_error = false;
-          tempString = v.second.get<std::string>("bc_right");
-          if (tempString == "REFLECT")
-            bc[X_POS] = REFLECT;
-          else if (tempString == "VACUUM")
-            bc[X_POS] = VACUUM;
-          else
-            b_error = true;
-
-          tempString = v.second.get<std::string>("bc_left");
-          if (tempString == "REFLECT")
-            bc[X_NEG] = REFLECT;
-          else if (tempString == "VACUUM")
-            bc[X_NEG] = VACUUM;
-          else
-            b_error = true;
-
-          tempString = v.second.get<std::string>("bc_up");
-          if (tempString == "REFLECT")
-            bc[Y_POS] = REFLECT;
-          else if (tempString == "VACUUM")
-            bc[Y_POS] = VACUUM;
-          else
-            b_error = true;
-
-          tempString = v.second.get<std::string>("bc_down");
-          if (tempString == "REFLECT")
-            bc[Y_NEG] = REFLECT;
-          else if (tempString == "VACUUM")
-            bc[Y_NEG] = VACUUM;
-          else
-            b_error = true;
-
-          tempString = v.second.get<std::string>("bc_top");
-          if (tempString == "REFLECT")
-            bc[Z_POS] = REFLECT;
-          else if (tempString == "VACUUM")
-            bc[Z_POS] = VACUUM;
-          else
-            b_error = true;
-
-          tempString = v.second.get<std::string>("bc_bottom");
-          if (tempString == "REFLECT")
-            bc[Z_NEG] = REFLECT;
-          else if (tempString == "VACUUM")
-            bc[Z_NEG] = VACUUM;
-          else
-            b_error = true;
-
-          if (b_error) {
-            cout << "ERROR: Boundary type not reconginzed. Exiting..." << endl;
-            exit(EXIT_FAILURE);
-          }
+        if (name_string == "z_division") {
+          // z information for this region
+          d_z_start = it->child("z_start").text().as_double();
+          d_z_end = it->child("z_end").text().as_double();
+          d_z_cells = it->child("n_z_cells").text().as_int();
+          z_start.push_back(d_z_start);
+          z_end.push_back(d_z_end);
+          n_z_cells.push_back(d_z_cells);
+          nz_divisions++;
+          // push back the master z points for silo
+          for (uint32_t i = 0; i < d_z_cells; ++i)
+            z.push_back(d_z_start + i * (d_z_end - d_z_start) / d_z_cells);
         }
 
-        // read in region data
-        else if (v.first == "regions") {
-          BOOST_FOREACH (ptree::value_type const &g, v.second) {
-            if (g.first == "region") {
-              Region temp_region;
-              temp_region.set_ID(g.second.get<uint32_t>("ID"));
-              temp_region.set_cV(g.second.get<double>("CV", 0.0));
-              temp_region.set_rho(g.second.get<double>("density", 0.0));
-              temp_region.set_opac_A(g.second.get<double>("opacA", 0.0));
-              temp_region.set_opac_B(g.second.get<double>("opacB", 0.0));
-              temp_region.set_opac_C(g.second.get<double>("opacC", 0.0));
-              temp_region.set_opac_S(g.second.get<double>("opacS", 0.0));
-              temp_region.set_T_e(g.second.get<double>("initial_T_e", 0.0));
-              // default T_r to T_e if not specified
-              temp_region.set_T_r(
-                  g.second.get<double>("initial_T_r", temp_region.get_T_e()));
-              // map user defined ID to index in region vector
-              region_ID_to_index[temp_region.get_ID()] = regions.size();
-              // add to list of regions
-              regions.push_back(temp_region);
-            }
-          }
+        if (name_string == "region_map") {
+          x_key = it->child("x_div_ID").text().as_int();
+          y_key = it->child("y_div_ID").text().as_int();
+          z_key = it->child("z_div_ID").text().as_int();
+          region_ID = it->child("region_ID").text().as_int();
+          // make a unique key using the division ID of x,y and z
+          // this mapping allows for 1000 unique divisions in
+          // each dimension (way too many)
+          key = z_key * 1000000 + y_key * 1000 + x_key;
+          region_map[key] = region_ID;
         }
-
-        // if both simple_spatial and detailed_spatial are true, exit with an
-        // error message
-        if (using_detailed_mesh && using_simple_mesh) {
-          cout << "ERROR: Spatial information cannot be specified in both";
-          cout << " simple and detailed XML regions. Exiting...\n";
-          exit(EXIT_FAILURE);
+      }
+
+      // read in boundary conditions
+      bool b_error = false;
+      tempString = bc_node.child_value("bc_right");
+      if (tempString == "REFLECT")
+        bc[X_POS] = REFLECT;
+      else if (tempString == "VACUUM")
+        bc[X_POS] = VACUUM;
+      else
+        b_error = true;
+
+      tempString =bc_node.child_value("bc_left"); 
+      if (tempString == "REFLECT")
+        bc[X_NEG] = REFLECT;
+      else if (tempString == "VACUUM")
+        bc[X_NEG] = VACUUM;
+      else
+        b_error = true;
+
+      tempString =bc_node.child_value("bc_up"); 
+      if (tempString == "REFLECT")
+        bc[Y_POS] = REFLECT;
+      else if (tempString == "VACUUM")
+        bc[Y_POS] = VACUUM;
+      else
+        b_error = true;
+
+      tempString = bc_node.child_value("bc_down"); 
+      if (tempString == "REFLECT")
+        bc[Y_NEG] = REFLECT;
+      else if (tempString == "VACUUM")
+        bc[Y_NEG] = VACUUM;
+      else
+        b_error = true;
+
+      tempString = bc_node.child_value("bc_top"); 
+      if (tempString == "REFLECT")
+        bc[Z_POS] = REFLECT;
+      else if (tempString == "VACUUM")
+        bc[Z_POS] = VACUUM;
+      else
+        b_error = true;
+
+      tempString =bc_node.child_value("bc_bottom");  
+      if (tempString == "REFLECT")
+        bc[Z_NEG] = REFLECT;
+      else if (tempString == "VACUUM")
+        bc[Z_NEG] = VACUUM;
+      else
+        b_error = true;
+
+      if (b_error) {
+        cout << "ERROR: Boundary type not reconginzed. Exiting..." << endl;
+        exit(EXIT_FAILURE);
+      }
+      // end boundary node
+
+      // read in region data
+      for (pugi::xml_node_iterator it = region_node.begin(); it != region_node.end(); ++it)
+      {
+        std::string name_string = it->name();
+        if (name_string == "region") {
+          Region temp_region;
+          temp_region.set_ID(it->child("ID").text().as_int());
+          temp_region.set_cV(it->child("CV").text().as_double());
+          temp_region.set_rho(it->child("density").text().as_double());
+          temp_region.set_opac_A(it->child("opacA").text().as_double());
+          temp_region.set_opac_B(it->child("opacB").text().as_double());
+          temp_region.set_opac_C(it->child("opacC").text().as_double());
+          temp_region.set_opac_S(it->child("opacS").text().as_double());
+          temp_region.set_T_e(it->child("initial_T_e").text().as_double());
+          // default T_r to T_e if not specified
+          temp_region.set_T_r(it->child("initial_T_r").text().as_double());
+          // map user defined ID to index in region vector
+          region_ID_to_index[temp_region.get_ID()] = regions.size();
+          // add to list of regions
+          regions.push_back(temp_region);
         }
-      } // end xml parse
+      }
+
+      // set total number of divisions
+      n_divisions = nx_divisions * ny_divisions * nz_divisions;
 
       // get global cell counts
       n_global_x_cells = std::accumulate(n_x_cells.begin(), n_x_cells.end(), 0);
       n_global_y_cells = std::accumulate(n_y_cells.begin(), n_y_cells.end(), 0);
       n_global_z_cells = std::accumulate(n_z_cells.begin(), n_z_cells.end(), 0);
 
-      // set total number of divisions
-      if (using_simple_mesh)
-        n_divisions = 1;
-      else
-        n_divisions = nx_divisions * ny_divisions * nz_divisions;
-
       // make sure at least one region is specified
       if (!regions.size()) {
-        cout << "ERROR: No regions were specified. Exiting..." << endl;
-        exit(EXIT_FAILURE);
-      }
->>>>>>> 98690870
-
-      // only one region can be specified in simple mesh mode
-      if (using_simple_mesh && regions.size() != 1) {
-        cout << "ERROR: Only one region may be specified in simple mesh mode. ";
-        cout << " Exiting..." << endl;
-        exit(EXIT_FAILURE);
-      }
-
-<<<<<<< HEAD
-    // set total number of divisions
-    n_divisions = nx_divisions * ny_divisions * nz_divisions;
-=======
-      // for simple spatial input, region ID must match region ID in region map
-      if (using_simple_mesh) {
-        if (regions[0].get_ID() != region_map[0]) {
-          cout
-              << "ERROR: Region ID in simple spatial blocl must match region ID ";
-          cout << "in region block. Exiting..." << endl;
-          exit(EXIT_FAILURE);
-        }
-      }
->>>>>>> 98690870
-
-      // for detailed meshes, the total number of divisions  must equal the
-      // number of unique region maps
-      if (using_detailed_mesh && n_divisions != region_map.size()) {
+       cout << "ERROR: No regions were specified. Exiting..." << endl;
+       exit(EXIT_FAILURE);
+      }
+
+      // the total number of divisions  must equal the number of unique region maps
+      if (n_divisions != region_map.size()) {
         cout << "ERROR: Number of total divisions must match the number of ";
         cout << "unique region maps. Exiting..." << endl;
         exit(EXIT_FAILURE);
       }
 
-<<<<<<< HEAD
-    // the total number of divisions  must equal the number of unique region maps
-    if (n_divisions != region_map.size()) {
-      cout << "ERROR: Number of total divisions must match the number of ";
-      cout << "unique region maps. Exiting..." << endl;
-      exit(EXIT_FAILURE);
-=======
       // append the last point values and allocate SILO array
       x.push_back(x_end.back());
       y.push_back(y_end.back());
@@ -734,11 +390,12 @@
         batch_size = 100000000;
     }
 
-    const int n_bools = 8;
+    const int n_bools = 6;
     const int n_uint = 16;
     const int n_doubles = 6;
     MPI_Datatype MPI_Region = mpi_types.get_region_type();
 
+    // root rank broadcasts read values
     if (rank ==0) {
       // some helper values
       uint32_t n_regions= regions.size();
@@ -747,7 +404,7 @@
       uint32_t n_z_div = n_z_cells.size();
   
       // bools
-      vector<int> all_bools = {using_simple_mesh, using_detailed_mesh, write_silo, use_tilt, use_comb, use_strat, print_verbose, print_mesh_info};
+      vector<int> all_bools = {write_silo, use_tilt, use_comb, use_strat, print_verbose, print_mesh_info};
       MPI_Bcast(&all_bools[0], n_bools, MPI_INT, 0, MPI_COMM_WORLD);
 
       // bcs
@@ -795,7 +452,7 @@
       vector<int> all_bools(8);
 
       MPI_Bcast(&all_bools[0], n_bools, MPI_INT, 0, MPI_COMM_WORLD);
-      using_simple_mesh = all_bools[0]; using_detailed_mesh = all_bools[1]; write_silo = all_bools[2]; use_tilt = all_bools[3]; use_comb = all_bools[4]; use_strat = all_bools[5]; print_verbose = all_bools[6]; print_mesh_info = all_bools[7];
+      write_silo = all_bools[0]; use_tilt = all_bools[1]; use_comb = all_bools[2]; use_strat = all_bools[3]; print_verbose = all_bools[4]; print_mesh_info = all_bools[5];
 
       // set bcs
       vector<int> bcast_bcs(6);
@@ -859,8 +516,8 @@
       silo_x = new float[n_global_x_cells];
       silo_y = new float[n_global_y_cells];
       silo_z = new float[n_global_z_cells]; 
->>>>>>> 98690870
     }
+
     MPI_Barrier(MPI_COMM_WORLD);
   }
 
@@ -1110,10 +767,6 @@
     return bc[direction];
   }
 
-  void communicate_read_data(void) {
-
-  }
-
 
 private:
   // flags
