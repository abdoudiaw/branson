//----------------------------------*-C++-*----------------------------------//
/*!
 * \file   rma_mesh_pass_driver.h
 * \author Alex Long
 * \date   March 3 2017
 * \brief  Functions to run IMC with one-sided mesh passing
 * \note   Copyright (C) 2017 Los Alamos National Security, LLC.
 *         All rights reserved
 */
//---------------------------------------------------------------------------//
#ifndef rma_mesh_pass_driver_h_
#define rma_mesh_pass_driver_h_

#include <iostream>
#include <mpi.h>
#include <functional>
#include <vector>

#include "census_creation.h"
#include "mesh_rma_manager.h"
#include "message_counter.h"
#include "mpi_types.h"
#include "info.h"
#include "imc_state.h"
#include "imc_parameters.h"
#include "load_balance.h"
#include "pretransport_requests.h"
#include "mesh.h"
#include "rma_mesh_pass_transport.h"
#include "source.h"
#include "timer.h"
#include "write_silo.h"

void imc_rma_mesh_pass_driver(Mesh *mesh,
                              IMC_State *imc_state,
                              IMC_Parameters *imc_parameters,
                              MPI_Types *mpi_types,
                              const Info &mpi_info)
{
  using std::vector;
  vector<double> abs_E(mesh->get_global_num_cells(), 0.0);
  vector<double> track_E(mesh->get_global_num_cells(), 0.0);
  vector<Photon> census_photons;
  vector<uint32_t> needed_grip_ids; //! Grips needed after load balance
  Message_Counter mctr;
  int rank = mpi_info.get_rank();
  int n_rank = mpi_info.get_n_rank();

  //make object that handles RMA mesh requests and start access
  RMA_Manager *rma_manager = new RMA_Manager(mesh->get_off_rank_bounds(),
    mesh->get_global_num_cells(), mesh->get_max_grip_size(), mpi_types,
    mesh->get_mesh_window_ref());
  rma_manager->start_access();

  while (!imc_state->finished())
  {
    if (rank==0) imc_state->print_timestep_header();

    mctr.reset_counters();

    //set opacity, Fleck factor, all energy to source
    mesh->calculate_photon_energy(imc_state);

    //all reduce to get total source energy to make correct number of
    //particles on each rank
    double global_source_energy = mesh->get_total_photon_E();
    MPI_Allreduce(MPI_IN_PLACE, &global_source_energy, 1, MPI_DOUBLE,
      MPI_SUM, MPI_COMM_WORLD);

    // this will be zero on first time step, source construction
    // handles initial census
    imc_state->set_pre_census_E(get_photon_list_E(census_photons));

    // setup source and load balance, time load balance
    Source source(mesh, imc_state, imc_parameters->get_n_user_photon(),
      global_source_energy, census_photons);
    Timer t_lb;
    t_lb.start_timer("load balance");
    load_balance(source.get_work_vector(), census_photons,
      source.get_n_photon(), mpi_types, mpi_info);

    // get new particle count after load balance, group particle work by cell
    source.post_lb_prepare_source();

    // prerequest data for work packets and census particles not on your rank
    pretransport_requests(source.get_work_vector(), census_photons, mesh,
      rma_manager, mctr);

    // cell properties are set in calculate_photon_energy--make sure
    // everybody gets here together so that windows are not changing
    // when transport starts
    MPI_Barrier(MPI_COMM_WORLD);

    vector<Cell> new_cells = rma_manager->process_rma_mesh_requests(mctr);
    if (!new_cells.empty()) mesh->add_non_local_mesh_cells(new_cells);

    t_lb.stop_timer("load balance");
    imc_state->set_load_balance_time(t_lb.get_time("load balance"));

    // transport photons
    census_photons =  rma_mesh_pass_transport( source, mesh, imc_state,
      imc_parameters, rma_manager, mctr, abs_E, track_E, mpi_types, mpi_info);

    imc_state->set_transported_particles(source.get_n_photon());

<<<<<<< HEAD
    //using MPI_IN_PLACE allows the same vector to send and be overwritten
    MPI_Allreduce(MPI_IN_PLACE, &abs_E[0], mesh->get_global_num_cells(),
=======
    // reduce the abs_E and the track weighted energy (for T_r)
    MPI_Allreduce(MPI_IN_PLACE, &abs_E[0], mesh->get_global_num_cells(), 
>>>>>>> 77440a0b
      MPI_DOUBLE, MPI_SUM, MPI_COMM_WORLD);
    MPI_Allreduce(MPI_IN_PLACE, &track_E[0], mesh->get_global_num_cells(), 
      MPI_DOUBLE, MPI_SUM, MPI_COMM_WORLD);

    //cout<<"updating temperature..."<<endl;
    mesh->update_temperature(abs_E, track_E, imc_state);

    imc_state->print_conservation(imc_parameters->get_dd_mode());

    // purge the working mesh, it will be updated by other ranks and is now
    // invalid
    mesh->purge_working_mesh();

    if (imc_parameters->get_write_silo_flag()) {
      // write SILO file
      vector<uint32_t> n_requests = rma_manager->get_n_request_vec();
      write_silo(mesh, imc_state->get_time(), imc_state->get_step(),
        imc_state->get_rank_transport_runtime(),
        imc_state->get_rank_mpi_time(), rank, n_rank, n_requests);
    }
    //reset rma_manager object for next timestep
    rma_manager->end_timestep();

    //update time for next step
    imc_state->next_time_step();
  }
  //close access to MPI windows in RMA_Manger object and delete
  rma_manager->end_access();
  delete rma_manager;
}

#endif // rma_mesh_pass_driver_h_

//---------------------------------------------------------------------------//
// end of rma_mesh_pass_driver.h
//---------------------------------------------------------------------------//<|MERGE_RESOLUTION|>--- conflicted
+++ resolved
@@ -103,15 +103,10 @@
 
     imc_state->set_transported_particles(source.get_n_photon());
 
-<<<<<<< HEAD
-    //using MPI_IN_PLACE allows the same vector to send and be overwritten
+    // reduce the abs_E and the track weighted energy (for T_r)
     MPI_Allreduce(MPI_IN_PLACE, &abs_E[0], mesh->get_global_num_cells(),
-=======
-    // reduce the abs_E and the track weighted energy (for T_r)
-    MPI_Allreduce(MPI_IN_PLACE, &abs_E[0], mesh->get_global_num_cells(), 
->>>>>>> 77440a0b
       MPI_DOUBLE, MPI_SUM, MPI_COMM_WORLD);
-    MPI_Allreduce(MPI_IN_PLACE, &track_E[0], mesh->get_global_num_cells(), 
+    MPI_Allreduce(MPI_IN_PLACE, &track_E[0], mesh->get_global_num_cells(),
       MPI_DOUBLE, MPI_SUM, MPI_COMM_WORLD);
 
     //cout<<"updating temperature..."<<endl;
